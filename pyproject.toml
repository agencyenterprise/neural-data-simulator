--- conflicted
+++ resolved
@@ -68,12 +68,8 @@
 pyenchant = "^3.2.2"
 nbsphinx = "^0.8.12"
 sphinx-gallery = "^0.11.1"
-<<<<<<< HEAD
 pyright = "^1.1.329"
-=======
-pyright = "^1.1.302"
 toml = "^0.10.2"
->>>>>>> de3b9e95
 
 [tool.poetry.group.dev.dependencies]
 types-requests = "^2.28.11.8"
