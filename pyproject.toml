--- conflicted
+++ resolved
@@ -11,20 +11,12 @@
     "AE Studio <bci@ae.studio>",
 ]
 packages = [
-<<<<<<< HEAD
     {include = "neural_data_simulator", from = "src"},
     {include = "decoder", from = "src"},
     {include = "recorder", from = "src"},
     {include = "streamer", from = "src"},
     {include = "tasks", from = "src"},
     {include = "plugins", from = "src"},
-=======
-    { include = "neural_data_simulator", from = "src" },
-    { include = "decoder", from = "src" },
-    { include = "recorder", from = "src" },
-    { include = "tasks", from = "src" },
-    { include = "plugins", from = "src" },
->>>>>>> 72cf2f71
 ]
 readme = "README.md"
 license = "Apache-2.0"
