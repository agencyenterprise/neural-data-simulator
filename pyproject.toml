[tool.poetry]
name = "neural-data-simulator"
version = "v0.2.8"
description = "Electrophysiology simulator data for developing Brain-Computer Interfaces"
authors = [
    "AE Studio <bci@ae.studio>",
    "Chadwick Boulay <chadwick.boulay@gmail.com>",
]
maintainers = [
    "Chadwick Boulay <chadwick.boulay@gmail.com>",
    "AE Studio <bci@ae.studio>",
]
packages = [
    {include = "neural_data_simulator", from = "src"},
    {include = "decoder", from = "src"},
    {include = "recorder", from = "src"},
    {include = "streamer", from = "src"},
    {include = "tasks", from = "src"},
    {include = "plugins", from = "src"},
]
readme = "README.md"
license = "Apache-2.0"
classifiers = [
    "License :: OSI Approved :: Apache Software License",
    "Operating System :: MacOS",
    "Operating System :: Microsoft :: Windows",
    "Operating System :: POSIX :: Linux",
]

[tool.poetry.urls]
"Homepage" = "https://github.com/agencyenterprise/neural-data-simulator"
"Documentation" = "https://agencyenterprise.github.io/neural-data-simulator/"
"Bug Tracker" = "https://github.com/agencyenterprise/neural-data-simulator/issues"

[tool.poetry.dependencies]
python = ">=3.9,<3.12"
numpy = "^1.22.4"
pydantic = "^1.9.1"
pylsl = "^1.16.1"
<<<<<<< HEAD
colorednoise = "^2.1.0"
=======
colorednoise = "^2.2.0"
pydantic-yaml = "^0.9.0"
pyaml = "^21.10.1"
>>>>>>> c4a22e50
scipy = "^1.10.0"
pygame = "2.2.0.dev2"
pooch = "^1.7.0"
neo = "^0.12.0"
joblib = "^1.2.0"
matplotlib = "^3.7.1"
scikit-learn = "1.2.1"
screeninfo = "0.8.1"
pyobjc-framework-Quartz = { version = "*", platform = "darwin" }
hydra-core = "^1.3"
hydra-colorlog = "^1.2"
omegaconf = "^2.3"

[tool.poetry.dev-dependencies]
pytest = "^7.1.2"
pytest-cov = "^3.0.0"
pytest-mock = "^3.8.2"
black = "22.3.0"
flake8 = "^4.0.1"
flake8-spellcheck = "^0.28.0"
import-linter = "^1.12.0"
isort = "^5.10.1"
jupyter = "^1.0.0"
flake8-docstrings = "^1.6.0"
Sphinx = "^5.3.0"
myst-parser = "^0.19.0"
nlb-tools = "^0.0.1"
sphinx-material = "^0.0.35"
sphinx-rtd-theme = "^1.1.1"
sphinxcontrib-spelling = "^7.7.0"
pyenchant = "^3.2.2"
nbsphinx = "^0.8.12"
sphinx-gallery = "^0.11.1"
pyright = "^1.1.329"
toml = "^0.10.2"

[tool.poetry.group.dev.dependencies]
types-requests = "^2.28.11.8"

[build-system]
requires = ["poetry-core>=1.0.0"]
build-backend = "poetry.core.masonry.api"

[tool.poetry.scripts]
nds_post_install_config = "neural_data_simulator.scripts.post_install_config:run"
encoder = "neural_data_simulator.scripts.run_encoder:run"
streamer = "streamer.run_streamer:run"
ephys_generator = "neural_data_simulator.scripts.run_ephys_generator:run"
decoder = "decoder.run_decoder:run"
recorder = "recorder.run_recorder:run"
center_out_reach = "tasks.run_center_out_reach:run"
run_closed_loop = "tasks.run_closed_loop:run"

[tool.pytest.ini_options]
# note: not overriding 'norecursedirs' here in order to keep the default value
#   instead, using --ignore in the command line argument in Makefile
markers = ["jitter: mark a test for timer jitter."]
pythonpath = ["src"]

[tool.black]
line-length = 88
extend-exclude = """(
    docs
)"""

# Software architecture / interdependency checking
[tool.importlinter]
root_packages = [
    "neural_data_simulator",
    "decoder",
    "recorder",
    "streamer",
    "tasks",
    "plugins",
]

[[tool.importlinter.contracts]]
id = "ext-ind"
name = "Extension modules should be independent"
type = "independence"
modules = ["decoder", "recorder", "streamer", "tasks", "plugins"]

[[tool.importlinter.contracts]]
id = "core-ext"
name = "Core NDS should not depend on extension modules"
type = "forbidden"
source_modules = ["neural_data_simulator"]
forbidden_modules = ["decoder", "recorder", "streamer", "tasks", "plugins"]
ignore_imports = ["neural_data_simulator.scripts.post_install_config -> *"]

[tool.isort]
profile = "google"
src_paths = "."
known_first_party = "neural_data_simulator"
line_length = 88
multi_line_output = 3
include_trailing_comma = true

[tool.pyright]
include = ["src"]

# [tool.flake8]
# flake8 does not support config in pyproject.toml, see .flake8

[tool.poetry.extras]
extras = [
    "pygame",
    "screeninfo",
    "matplotlib",
    "joblib",
    "scikit-learn",
    "pyobjc-framework-Quartz",
]<|MERGE_RESOLUTION|>--- conflicted
+++ resolved
@@ -37,13 +37,7 @@
 numpy = "^1.22.4"
 pydantic = "^1.9.1"
 pylsl = "^1.16.1"
-<<<<<<< HEAD
-colorednoise = "^2.1.0"
-=======
 colorednoise = "^2.2.0"
-pydantic-yaml = "^0.9.0"
-pyaml = "^21.10.1"
->>>>>>> c4a22e50
 scipy = "^1.10.0"
 pygame = "2.2.0.dev2"
 pooch = "^1.7.0"
