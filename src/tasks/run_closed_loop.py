--- conflicted
+++ resolved
@@ -4,13 +4,7 @@
 import os
 from pathlib import Path
 import subprocess
-<<<<<<< HEAD
 import sys
-
-
-def _run_process(args) -> subprocess.Popen:
-    return subprocess.Popen(args, shell=sys.platform == "win32")
-=======
 import tempfile
 import time
 
@@ -25,6 +19,9 @@
 MAIN_TASK_FINISHED_MSG = "main_task_finished"
 
 
+def _run_process(args) -> subprocess.Popen:
+    return subprocess.Popen(args, shell=sys.platform == "win32")
+
 def _terminate_process(label: str, popen_process: subprocess.Popen, timeout: int = 5):
     logger.info(f"Terminating {label}")
     popen_process.terminate()
@@ -33,8 +30,6 @@
     except (subprocess.TimeoutExpired, KeyboardInterrupt):
         logger.warning(f"{label} did not terminate in time. Killing it")
         popen_process.kill()
->>>>>>> eaa7097a
-
 
 def _parse_args():
     parser = argparse.ArgumentParser(description="Run closed loop.")
@@ -117,22 +112,16 @@
     )
     task_params = _build_param_from_arg(args.task_settings_path, SETTINGS_PATH_PARAM)
 
-<<<<<<< HEAD
+    logger.info("Starting modules")
+
     encoder = _run_process(["encoder"] + nds_params)
     ephys = _run_process(["ephys_generator"] + nds_params)
     decoder = _run_process(["decoder"] + decoder_params)
-    center_out_reach = _run_process(["center_out_reach"] + task_params)
-=======
-    logger.info("Starting modules")
-    encoder = subprocess.Popen(["encoder"] + nds_params)
-    ephys = subprocess.Popen(["ephys_generator"] + nds_params)
-    decoder = subprocess.Popen(["decoder"] + decoder_params)
->>>>>>> eaa7097a
 
     with tempfile.TemporaryDirectory() as temp_dir:
         control_file_path = os.path.join(temp_dir, "center_out_reach_control_file")
         Path(control_file_path).touch(exist_ok=False)
-        center_out_reach = subprocess.Popen(
+        center_out_reach = _run_process(
             ["center_out_reach", "--control-file", control_file_path] + task_params
         )
         logger.info("Modules started")
