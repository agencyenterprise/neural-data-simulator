"""Run all components of the BCI closed loop."""
import argparse
from pathlib import Path
import subprocess
import sys


def _run_process(args) -> subprocess.Popen:
    return subprocess.Popen(args, shell=sys.platform == "win32")


def _parse_args():
    parser = argparse.ArgumentParser(description="Run closed loop.")
    parser.add_argument(
        "--nds-settings-path",
        type=Path,
        help="Path to the yaml file containing the NDS config.",
    )
    parser.add_argument(
        "--decoder-settings-path",
        type=Path,
        help="Path to the yaml file containing the decoder config.",
    )
    parser.add_argument(
        "--task-settings-path",
        type=Path,
        help="Path to the yaml file containing the task config.",
    )
    return parser.parse_args()


def _build_param_from_arg(arg_value, param_name):
    params = []
    if arg_value is not None:
        params = [param_name, str(arg_value)]
    return params


def run():
    """Start all components."""
    try:
        import pygame  # noqa: F401
        import screeninfo  # noqa: F401
    except ImportError:
        print(
            "Not running closed loop because neural-data-simulator "
            "extras couldn't be imported"
        )
        print("Please reinstall neural-data-simulator with extras by running:")
        print('pip install "neural-data-simulator[extras]"')
        return

<<<<<<< HEAD
    encoder = _run_process(["encoder"])
    ephys = _run_process(["ephys_generator"])
    decoder = _run_process(["decoder"])
    center_out_reach = _run_process(["center_out_reach"])
=======
    args = _parse_args()

    SETTINGS_PATH_PARAM = "--settings-path"

    nds_params = _build_param_from_arg(args.nds_settings_path, SETTINGS_PATH_PARAM)
    decoder_params = _build_param_from_arg(
        args.decoder_settings_path, SETTINGS_PATH_PARAM
    )
    task_params = _build_param_from_arg(args.task_settings_path, SETTINGS_PATH_PARAM)

    encoder = subprocess.Popen(["encoder"] + nds_params)
    ephys = subprocess.Popen(["ephys_generator"] + nds_params)
    decoder = subprocess.Popen(["decoder"] + decoder_params)
    center_out_reach = subprocess.Popen(["center_out_reach"] + task_params)
>>>>>>> 4fb8ffac

    center_out_reach.wait()
    encoder.kill()
    ephys.kill()
    decoder.kill()


if __name__ == "__main__":
    run()<|MERGE_RESOLUTION|>--- conflicted
+++ resolved
@@ -50,12 +50,6 @@
         print('pip install "neural-data-simulator[extras]"')
         return
 
-<<<<<<< HEAD
-    encoder = _run_process(["encoder"])
-    ephys = _run_process(["ephys_generator"])
-    decoder = _run_process(["decoder"])
-    center_out_reach = _run_process(["center_out_reach"])
-=======
     args = _parse_args()
 
     SETTINGS_PATH_PARAM = "--settings-path"
@@ -66,11 +60,10 @@
     )
     task_params = _build_param_from_arg(args.task_settings_path, SETTINGS_PATH_PARAM)
 
-    encoder = subprocess.Popen(["encoder"] + nds_params)
-    ephys = subprocess.Popen(["ephys_generator"] + nds_params)
-    decoder = subprocess.Popen(["decoder"] + decoder_params)
-    center_out_reach = subprocess.Popen(["center_out_reach"] + task_params)
->>>>>>> 4fb8ffac
+    encoder = _run_process(["encoder"] + nds_params)
+    ephys = _run_process(["ephys_generator"] + nds_params)
+    decoder = _run_process(["decoder"] + decoder_params)
+    center_out_reach = _run_process(["center_out_reach"] + task_params)
 
     center_out_reach.wait()
     encoder.kill()
