r"""Script that starts the encoder.

The encoder default configuration is located in `NDS_HOME/settings.yaml` (see
:mod:`neural_data_simulator.scripts.post_install_config`). The script can use
different config file specified via the `--config-dir` and `\--config-name`
arguments.

The config file has an `encoder` section where the settings for the model, input
and output can be adjusted. By default, the encoder expects to read data from an
LSL stream and output to an LSL outlet. In absence of the input stream, the
encoder will not be able to start.
"""
<<<<<<< HEAD
import importlib.machinery
import importlib.util
import logging
from pathlib import Path
import sys
from types import ModuleType
from typing import Callable, Optional, Union
=======
import argparse
import logging
from pathlib import Path
from typing import Callable, cast, Optional, Union
>>>>>>> c4a22e50

import hydra
import hydra.errors
import numpy as np
from omegaconf import DictConfig
from omegaconf import OmegaConf

from neural_data_simulator import encoder
from neural_data_simulator import inputs
from neural_data_simulator import models
from neural_data_simulator import outputs
from neural_data_simulator import runner
from neural_data_simulator import timing
from neural_data_simulator.outputs import LSLOutputDevice
from neural_data_simulator.samples import Samples
from neural_data_simulator.scripts.errors import InvalidPluginError
from neural_data_simulator.settings import EncoderEndpointType
from neural_data_simulator.settings import EncoderSettings
from neural_data_simulator.settings import Settings
from neural_data_simulator.util.runtime import configure_logger
from neural_data_simulator.util.runtime import get_abs_path
from neural_data_simulator.util.runtime import initialize_logger
<<<<<<< HEAD
from neural_data_simulator.util.runtime import NDS_HOME
=======
from neural_data_simulator.util.runtime import load_module
>>>>>>> c4a22e50
from neural_data_simulator.util.runtime import unwrap

SCRIPT_NAME = "nds-encoder"
logger = logging.getLogger(__name__)


def _setup_npz_input(
    behavior_file: str, timestamps_array_name: str, data_array_name: str
) -> inputs.SamplesInput:
    """Set up the NPZ file input.

    Load data from npz file and create a samples dataclass with the entirety
    of the data.

    Args:
        behavior_file: The npz file containing the behavior data.
        timestamps_array_name: The key for the array containing the timestamps.
        data_array_name: The key for the array containing the samples.

    Returns:
        Samples input with behavior data loaded in.
    """
    data = np.load(get_abs_path(behavior_file))
    all_samples = Samples(
        timestamps=data[timestamps_array_name], data=data[data_array_name]
    )

    data_input = inputs.SamplesInput(all_samples)
    return data_input


def _setup_LSL_input(stream_name: str, connection_timeout: float) -> inputs.LSLInput:
    """Set up LSL input to read data from the behavior stream.

    Args:
        stream_name: LSL stream name.
        connection_timeout: Maximum time for attempting a connection to the
          LSL input stream.

    Returns:
        LSL stream input that can be used to read data from.
    """
    data_input = inputs.LSLInput(stream_name, connection_timeout)
    return data_input


def _setup_data_input(
    input_settings: EncoderSettings.Input,
) -> tuple[inputs.Input, Union[Callable, float]]:
    """Set up the input to read data from.

    Args:
        input_settings: Encoder input settings.

    Returns:
        data_input: The input that can be used to read data from.
        sampling_rate: The sampling rate of the input.
    """
    if input_settings.type == EncoderEndpointType.FILE:
        input_file = unwrap(input_settings.file)
        data_input = _setup_npz_input(
            input_file.path,
            input_file.timestamps_array_name,
            input_file.data_array_name,
        )
        sampling_rate = input_file.sampling_rate
    elif input_settings.type == EncoderEndpointType.LSL:
        lsl_input_settings = unwrap(input_settings.lsl)
        data_input = _setup_LSL_input(
            lsl_input_settings.stream_name, lsl_input_settings.connection_timeout
        )
        sampling_rate = lambda: data_input.get_info().sample_rate
    else:
        raise ValueError(f"Unexpected input type {input_settings.type}")

    return data_input, sampling_rate


def _load_plugin_model(module_path: str) -> models.EncoderModel:
    """Instantiate the custom encoder model.

    Load the module defined in module_path, return the
    encoder model instantiated by the module exposed `create_model`
    function
    """
    plugin_module = load_module(module_path, "model")

    try:
        model = plugin_module.create_model()
    except AttributeError:
        raise InvalidPluginError(
            "Plugin module does not implement the create_model() function."
        )

    if not isinstance(model, models.EncoderModel):
        raise InvalidPluginError("Custom model is not implementing 'EncoderModel'.")
    return model


def _setup_preprocessor(
    encoder_settings: EncoderSettings,
) -> Optional[encoder.Processor]:
    """Instantiate the custom preprocessor when it is set."""
    if encoder_settings.preprocessor:
        plugin_module = load_module(encoder_settings.preprocessor, "preprocessor")
        try:
            preprocessor = plugin_module.create_preprocessor()
        except AttributeError:
            raise InvalidPluginError(
                "Plugin module does not implement the create_preprocessor() function."
            )

        if not isinstance(preprocessor, encoder.Processor):
            raise InvalidPluginError(
                "Custom preprocessor is not implementing 'Processor'."
            )
        return preprocessor
    return None


def _setup_postprocessor(
    encoder_settings: EncoderSettings,
) -> Optional[encoder.Processor]:
    """Instantiate the custom postprocessor when it is set."""
    if encoder_settings.postprocessor:
        plugin_module = load_module(encoder_settings.postprocessor, "postprocessor")
        try:
            postprocessor = plugin_module.create_postprocessor()
        except AttributeError:
            raise InvalidPluginError(
                "Plugin module does not implement the create_postprocessor() function."
            )

        if not isinstance(postprocessor, encoder.Processor):
            raise InvalidPluginError(
                "Custom postprocessor is not implementing 'Processor'."
            )
        return postprocessor
    return None


def _setup_model(encoder_settings: EncoderSettings) -> models.EncoderModel:
    """Instantiate the model to be used in the encoder.

    Args:
        encoder_settings: The encoder settings with the model path.

    Returns:
        An instance of an :class:`neural_data_simulator.models.EncoderModel`.
    """
    return _load_plugin_model(encoder_settings.model)


def _setup_data_output(
    output_settings: EncoderSettings.Output,
    sampling_rate: Union[float, Callable],
) -> outputs.Output:
    """Set up the output that will make the data available via an LSL stream.

    Args:
        output_settings: output module settings.
        sampling_rate: The expected data sampling rate.

    Returns:
        output data sink
    """
    if output_settings.type == EncoderEndpointType.FILE:
        output_file = unwrap(output_settings.file)
        data_output = outputs.FileOutput(
            file_name=get_abs_path(output_file),
            channel_count=output_settings.n_channels,
        )
    elif output_settings.type == EncoderEndpointType.LSL:
        lsl_output_settings = unwrap(output_settings.lsl)
        data_output = LSLOutputDevice.from_lsl_settings(
            lsl_settings=lsl_output_settings,
            sampling_rate=sampling_rate,
            n_channels=output_settings.n_channels,
        )
    else:
        raise ValueError(f"Unexpected output type {output_settings.type}")

    return data_output


<<<<<<< HEAD
@hydra.main(config_path=NDS_HOME, config_name="settings", version_base="1.3")
def run_with_config(cfg: DictConfig):
    """Load the configuration and start the encoder."""
    initialize_logger(SCRIPT_NAME)
    # Validate Hydra config with Pydantic
    cfg_resolved = OmegaConf.to_object(cfg)
    settings = Settings.parse_obj(cfg_resolved)

=======
def _parse_args_settings_path() -> Path:
    """Get the path to the settings file from the command line arguments."""
    parser = argparse.ArgumentParser(description="Run encoder.")
    parser.add_argument(
        "--settings-path",
        type=Path,
        help="Path to the settings.yaml file.",
    )
    args = parser.parse_args()
    return args.settings_path


def run():
    """Load the configuration and start the encoder."""
    initialize_logger(SCRIPT_NAME)
    settings = cast(
        Settings,
        get_script_settings(_parse_args_settings_path(), "settings.yaml", Settings),
    )
>>>>>>> c4a22e50
    configure_logger(SCRIPT_NAME, settings.log_level)
    logger.debug("run_encoder configuration:\n" + OmegaConf.to_yaml(cfg))

    data_input, sampling_rate = _setup_data_input(settings.encoder.input)
    model = _setup_model(settings.encoder)
    preprocessor = _setup_preprocessor(settings.encoder)
    postprocessor = _setup_postprocessor(settings.encoder)

    output_settings = settings.encoder.output
    data_output = _setup_data_output(output_settings, sampling_rate)

    sim = encoder.Encoder(
        input_=data_input,
        preprocessor=preprocessor,
        postprocessor=postprocessor,
        model=model,
        output=data_output,
    )

    timer_settings = settings.timer
    timer = timing.get_timer(timer_settings.loop_time, timer_settings.max_cpu_buffer)

    try:
        runner.run(sim, timer)
    except KeyboardInterrupt:
        logger.info("CTRL+C received. Exiting...")


def run():
    """Run the script, with an informative error if config is not found."""
    try:
        run_with_config()
    except hydra.errors.MissingConfigException as exc:
        raise FileNotFoundError(
            "Run 'nds_post_install_config' to copy the default settings files."
        ) from exc


if __name__ == "__main__":
    run()<|MERGE_RESOLUTION|>--- conflicted
+++ resolved
@@ -10,25 +10,15 @@
 LSL stream and output to an LSL outlet. In absence of the input stream, the
 encoder will not be able to start.
 """
-<<<<<<< HEAD
 import importlib.machinery
 import importlib.util
 import logging
 from pathlib import Path
-import sys
-from types import ModuleType
 from typing import Callable, Optional, Union
-=======
-import argparse
-import logging
-from pathlib import Path
-from typing import Callable, cast, Optional, Union
->>>>>>> c4a22e50
 
 import hydra
 import hydra.errors
 import numpy as np
-from omegaconf import DictConfig
 from omegaconf import OmegaConf
 
 from neural_data_simulator import encoder
@@ -46,11 +36,8 @@
 from neural_data_simulator.util.runtime import configure_logger
 from neural_data_simulator.util.runtime import get_abs_path
 from neural_data_simulator.util.runtime import initialize_logger
-<<<<<<< HEAD
+from neural_data_simulator.util.runtime import load_module
 from neural_data_simulator.util.runtime import NDS_HOME
-=======
-from neural_data_simulator.util.runtime import load_module
->>>>>>> c4a22e50
 from neural_data_simulator.util.runtime import unwrap
 
 SCRIPT_NAME = "nds-encoder"
@@ -236,7 +223,6 @@
     return data_output
 
 
-<<<<<<< HEAD
 @hydra.main(config_path=NDS_HOME, config_name="settings", version_base="1.3")
 def run_with_config(cfg: DictConfig):
     """Load the configuration and start the encoder."""
@@ -245,27 +231,6 @@
     cfg_resolved = OmegaConf.to_object(cfg)
     settings = Settings.parse_obj(cfg_resolved)
 
-=======
-def _parse_args_settings_path() -> Path:
-    """Get the path to the settings file from the command line arguments."""
-    parser = argparse.ArgumentParser(description="Run encoder.")
-    parser.add_argument(
-        "--settings-path",
-        type=Path,
-        help="Path to the settings.yaml file.",
-    )
-    args = parser.parse_args()
-    return args.settings_path
-
-
-def run():
-    """Load the configuration and start the encoder."""
-    initialize_logger(SCRIPT_NAME)
-    settings = cast(
-        Settings,
-        get_script_settings(_parse_args_settings_path(), "settings.yaml", Settings),
-    )
->>>>>>> c4a22e50
     configure_logger(SCRIPT_NAME, settings.log_level)
     logger.debug("run_encoder configuration:\n" + OmegaConf.to_yaml(cfg))
 
