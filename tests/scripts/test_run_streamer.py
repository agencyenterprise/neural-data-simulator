"""Test for run_streamer.py."""

import argparse
import os.path
from unittest.mock import Mock

import hydra
import numpy as np
import pytest

<<<<<<< HEAD
=======
from neural_data_simulator import streamer
from neural_data_simulator.streamer import run_streamer
from neural_data_simulator.streamer import settings
from neural_data_simulator.util import settings_loader

>>>>>>> 3afeb00d

class BlackrockRawIOFake:
    """Fake BlackrockRawIO."""

    def __init__(self, *args, **kwargs):
        """Fake init method."""
        self.header = {
            "signal_streams": {0: {"id": "3"}, 1: {"id": "6"}},
            "signal_channels": np.array(
                [
                    ("chan1", "1", 2000.0, "int16", "uV", 0.25, 0.0, "3"),
                    ("chan1", "2", 2000.0, "int16", "uV", 0.25, 0.0, "3"),
                    ("chan1", "1", 2000.0, "int16", "uV", 0.25, 0.0, "6"),
                    ("chan1", "2", 2000.0, "int16", "uV", 0.25, 0.0, "6"),
                ],
                dtype=[
                    ("name", "U16"),
                    ("id", "U16"),
                    ("sampling_rate", "f8"),
                    ("dtype", "U16"),
                    ("units", "U16"),
                    ("gain", "f8"),
                    ("offset", "f8"),
                    ("stream_id", "U16"),
                ],
            ),
        }
        self.internal_unit_ids = [(1, 0), (2, 0), (1, 1), (2, 1)]

    def parse_header(self):
        """Fake parse_header method."""
        pass

    def signal_streams_count(self):
        """Fake signal_streams_count method."""
        return 2

    def get_analogsignal_chunk(self, stream_index):
        """Fake get_analogsignal_chunk method."""
        return np.array([[1.0, 2.0], [3.0, 4.0]])

    def get_signal_t_start(self, block_index, seg_index, stream_index=None):
        """Fake get_signal_t_start method."""
        return 0.0

    def spike_channels_count(self):
        """Fake spike_channels_count method."""
        return 1

    def spike_count(self, block_index=0, seg_index=0, spike_channel_index=0):
        """Fake spike_count method."""
        return 1

    def get_spike_timestamps(
        self,
        block_index=0,
        seg_index=0,
        spike_channel_index=0,
        t_start=None,
        t_stop=None,
    ):
        """Fake get_spike_timestamps method."""
        return np.array([1.0])

    def get_spike_raw_waveforms(
        self,
        block_index=0,
        seg_index=0,
        spike_channel_index=0,
        t_start=None,
        t_stop=None,
    ):
        """Fake get_spike_raw_waveforms method."""
        return np.array([[[1.0, 2.0, 3.0, 4.0], [5.0, 6.0, 7.0, 8.0]]])

    def rescale_spike_timestamp(self, spike_timestamps, dtype):
        """Fake rescale_spike_timestamp method."""
        return spike_timestamps


@pytest.fixture(autouse=True)
def fake_blackrockrawio(monkeypatch):
    """Override the nnds.scripts.run_streamer.BlackrockRawIO with a fake."""
    monkeypatch.setattr(streamer.run_streamer, "BlackrockRawIO", BlackrockRawIOFake)


@pytest.fixture(autouse=True)
def fake_parse_args(monkeypatch: pytest.MonkeyPatch) -> argparse.Namespace:
    """Fake command line arguments passed to the script."""
    parse_args_result = argparse.Namespace(settings_path=None)

    def parse_args(self, args=None, namespace=None):
        return parse_args_result

    monkeypatch.setattr("argparse.ArgumentParser.parse_args", parse_args)
    return parse_args_result


@pytest.fixture(autouse=True)
def mock_numpy_load(monkeypatch: pytest.MonkeyPatch):
    """Mock numpy load."""
    numpy_load_mock = Mock()
    monkeypatch.setattr("numpy.load", numpy_load_mock)
    numpy_load_mock.side_effect = [
        {"timestamps_train": np.array([1.0]), "vel_train": np.array([[2.5, 3.5]])}
    ]
    return numpy_load_mock


@pytest.fixture(autouse=True)
def mock_path_exists(monkeypatch: pytest.MonkeyPatch):
    """Mock the os function that checks if a path exists."""
    path_exists_mock = Mock()
    path_exists_mock.return_value = True
    monkeypatch.setattr("os.path.exists", path_exists_mock)
    return path_exists_mock


@pytest.fixture(autouse=True)
def default_hydra_config() -> run_streamer._Settings:
    """Mock get_script_settings to return the default settings."""
    package_dir = os.path.dirname(streamer.__file__)
<<<<<<< HEAD
    with hydra.initialize_config_dir(
        config_dir=os.path.join(package_dir, "config"), version_base="1.3"
    ):
        cfg = hydra.compose("settings_streamer.yaml")
    cfg.streamer.stream_indefinitely = False

    return cfg
=======
    default_settings: run_streamer._Settings = settings_loader.get_script_settings(
        Path(f"{package_dir}/config/settings_streamer.yaml"),
        "settings.yaml",
        run_streamer._Settings,
    )
    default_settings.streamer.stream_indefinitely = False
    get_script_settings_mock = Mock()
    get_script_settings_mock.return_value = default_settings
    monkeypatch.setattr(
        "neural_data_simulator.streamer.run_streamer.get_script_settings",
        get_script_settings_mock,
    )
    return default_settings
>>>>>>> 3afeb00d


class TestRunStreamer:
    """Test execution of the run_streamer script."""

    def test_run_streamer(self, default_hydra_config):
        """Test run with default config."""
        run_streamer.run_with_config(default_hydra_config)

    def test_run_blackrock_streamer(self, default_hydra_config):
        """Test run with blackrock config."""
        default_hydra_config.streamer.input_type = settings.StreamerInputType.Blackrock
        run_streamer.run_with_config(default_hydra_config)<|MERGE_RESOLUTION|>--- conflicted
+++ resolved
@@ -8,14 +8,10 @@
 import numpy as np
 import pytest
 
-<<<<<<< HEAD
-=======
 from neural_data_simulator import streamer
 from neural_data_simulator.streamer import run_streamer
 from neural_data_simulator.streamer import settings
-from neural_data_simulator.util import settings_loader
 
->>>>>>> 3afeb00d
 
 class BlackrockRawIOFake:
     """Fake BlackrockRawIO."""
@@ -138,7 +134,6 @@
 def default_hydra_config() -> run_streamer._Settings:
     """Mock get_script_settings to return the default settings."""
     package_dir = os.path.dirname(streamer.__file__)
-<<<<<<< HEAD
     with hydra.initialize_config_dir(
         config_dir=os.path.join(package_dir, "config"), version_base="1.3"
     ):
@@ -146,21 +141,6 @@
     cfg.streamer.stream_indefinitely = False
 
     return cfg
-=======
-    default_settings: run_streamer._Settings = settings_loader.get_script_settings(
-        Path(f"{package_dir}/config/settings_streamer.yaml"),
-        "settings.yaml",
-        run_streamer._Settings,
-    )
-    default_settings.streamer.stream_indefinitely = False
-    get_script_settings_mock = Mock()
-    get_script_settings_mock.return_value = default_settings
-    monkeypatch.setattr(
-        "neural_data_simulator.streamer.run_streamer.get_script_settings",
-        get_script_settings_mock,
-    )
-    return default_settings
->>>>>>> 3afeb00d
 
 
 class TestRunStreamer:
